--- conflicted
+++ resolved
@@ -913,14 +913,8 @@
   res.rendering_enabled = true;
 
   res.success = true;
-<<<<<<< HEAD
   res.status_message = "GetWorldProperties: got properties. Note: disabling " \
                        "rendering has not been implemented, rendering is " \
-=======
-  res.status_message = "GetWorldProperties: got properties. Note: disabling " +
-                       "rendering has not been implemented, rendering is " +
->>>>>>> d4ed2609
-                       "always enabled";
   return true;
 }
 
